[tool.poetry]
name = "analyza"
version = "0.1.0"
description = ""
authors = ["Damien Bloch <damien.bloch@institutoptique>"]

[tool.poetry.dependencies]
python = "^3.11, <3.12"
matplotlib = "^3.6.2"
jupyter = "^1.0.0"
pandas = "^1.5.1"
tqdm = "^4.64.1"
pint-pandas = "^0.2"
seaborn = "^0.12.1"
scipy = "^1.9.3"
numdifftools = "^0.9.41"
qutip = "^4.7.0"
sympy = "^1.11.1"
sequence-runtime = {path = "../common/sequence/sequence.runtime", develop = true}
experiment-session = {path = "../common/experiment/experiment.session", develop = true}
visual-sequence-watcher = {path = "../visual/visual.sequence_watcher", develop = true}
jupyterlab = "^3.6.2"
ipympl = "^0.9.3"
analyze-spots = {path = "../devices/tweezers/analyze_spots", develop = true}
<<<<<<< HEAD
jupyterlab-code-formatter = "^1.5.3"
=======
parse-optimization = {path = "../common/parse_optimization", develop = true}
>>>>>>> 5f6c131f

[tool.poetry.dev-dependencies]
pytest = "^5.2"

[tool.poetry.group.dev.dependencies]
black = "^22.10.0"

[build-system]
requires = ["poetry-core>=1.0.0"]
build-backend = "poetry.core.masonry.api"<|MERGE_RESOLUTION|>--- conflicted
+++ resolved
@@ -22,11 +22,8 @@
 jupyterlab = "^3.6.2"
 ipympl = "^0.9.3"
 analyze-spots = {path = "../devices/tweezers/analyze_spots", develop = true}
-<<<<<<< HEAD
+parse-optimization = {path = "../common/parse_optimization", develop = true}
 jupyterlab-code-formatter = "^1.5.3"
-=======
-parse-optimization = {path = "../common/parse_optimization", develop = true}
->>>>>>> 5f6c131f
 
 [tool.poetry.dev-dependencies]
 pytest = "^5.2"
