--- conflicted
+++ resolved
@@ -23,12 +23,9 @@
 analyza-loading-dataframe-builder = {path = "../analyza.loading/analyza.loading.dataframe_builder", develop = true}
 analyza-fit = {path = "../analyza.fit", develop = true}
 atom-detector-runtime = {path = "../../devices/atom_detector/atom_detector.runtime", develop = true}
-<<<<<<< HEAD
 analyze-spots = {path = "../../devices/tweezers/analyze_spots", develop = true}
-=======
 analyza-maximum-likelihood = {path = "../analyza.maximum_likelihood", develop = true}
 analyza-functions = {path = "../analyza.functions", develop = true}
->>>>>>> e7cf93f6
 
 
 
