[tool.poetry]
name = "caqtus"
<<<<<<< HEAD
version = "4.8.9"
=======
version = "4.10.1"
>>>>>>> 08922fbf
description = ""
authors = ["Dear <lechadoq@gmail.com>"]
readme = "README.md"
license = "MIT"

[tool.poetry.dependencies]
python = ">=3.12, <3.13"

# Core dependencies
numpy = "^1.26.4"
scipy = "^1.12.0"
sympy = "^1.12"
polars = "^0.20.16"
pydantic = "^2.6.4"
tblib = "^3.0.0"
anyio = {extras = ["trio"], version = "^4.3.0"}
returns = "^0.22.0"
python-benedict = "^0.33.2"
pint = "^0.23"
token-utils = "^0.1.8"
attrs = "^23.2.0"
cattrs = "^23.2.3"
pyyaml = "^6.0.1"
typing-extensions = "^4.10.0"
eliot = "^1.15.0"

# SQL dependencies
sqlalchemy = {version = "^2.0.28"}
sqlalchemy-utils =  {version = "^0.41.1"}
aiosqlite = ">=0.20.0"
psycopg = {extras = ["binary"], version = "^3.1.18"}

# GUI dependencies
pyside6 = {version = ">=6.6"}
qtawesome = {version = "^1.3.0"}
pyqtgraph = {version = "^0.13.4"}
matplotlib = "^3.8.3"
nodegraphqt = {git = "https://github.com/light-scattering-io/NodeGraphQt.git"}


[tool.poetry.group.test.dependencies]
pytest = "^8.1.1"
pytest-qt = "^4.4.0"
hypothesis = {extras = ["numpy"], version = "^6.103.1"}

[tool.poetry.group.doc.dependencies]
sphinx = "^7.2.6"
sphinxcontrib-plantuml = "^0.29"
sphinx-autoapi = "^3.0.0"
requests = "^2.31.0"
sphobjinv = "^2.3.1"
sphinx-autodoc-typehints = "^2.0.0"
sphinx-rtd-theme = "^2.0.0"

[tool.poetry.group.dev.dependencies]
black = "^24.3.0"
mypy = "^1.9.0"
pyright = "^1.1.355"
coverage = "^7.4.4"
licensecheck = "^2024.1.4"
pre-commit = "^3.7.0"
eliot-tree = "^21.0.0"

[build-system]
requires = ["poetry-core"]
build-backend = "poetry.core.masonry.api"<|MERGE_RESOLUTION|>--- conflicted
+++ resolved
@@ -1,10 +1,6 @@
 [tool.poetry]
 name = "caqtus"
-<<<<<<< HEAD
-version = "4.8.9"
-=======
-version = "4.10.1"
->>>>>>> 08922fbf
+version = "4.10.2"
 description = ""
 authors = ["Dear <lechadoq@gmail.com>"]
 readme = "README.md"
