from threading import Lock

import sqlalchemy.orm
from attrs import define

from .experiment_session import (
    ExperimentSession,
    ExperimentSessionNotActiveError,
)
from .sql_experiment_config_collection import SQLExperimentConfigCollection
from .sql_sequence_hierarchy import SQLSequenceHierarchy
from .sql_shot_collection import SQLShotCollection


@define(init=False)
class SQLExperimentSession(ExperimentSession):
    shot_collection: SQLShotCollection
    sequence_hierarchy: SQLSequenceHierarchy
    experiment_configs: SQLExperimentConfigCollection

    _sql_session: sqlalchemy.orm.Session
    _is_active: bool
    _lock: Lock

    def __init__(self, session: sqlalchemy.orm.Session, *args, **kwargs):
        super().__init__(*args, **kwargs)
        self._sql_session = session
        self._is_active = False
        self._lock = Lock()
        self.shot_collection = SQLShotCollection(parent_session=self)
        self.sequence_hierarchy = SQLSequenceHierarchy(parent_session=self)
<<<<<<< HEAD
        self.experiment_configs = SQLExperimentConfigCollection(
            parent_session=self
        )
=======
        self.experiment_configs = SQLExperimentConfigCollection(parent_session=self)
>>>>>>> 697b3264

    def __enter__(self):
        with self._lock:
            if self._is_active:
                raise RuntimeError("Session is already active")
            self._transaction = self._sql_session.begin().__enter__()
            self._is_active = True
            return self

    def __exit__(self, exc_type, exc_val, exc_tb):
        with self._lock:
            self._transaction.__exit__(exc_type, exc_val, exc_tb)
            self._transaction = None
            self._is_active = False

    def _get_sql_session(self) -> sqlalchemy.orm.Session:
        if not self._is_active:
            raise ExperimentSessionNotActiveError(
                "Experiment session was not activated"
            )
        return self._sql_session<|MERGE_RESOLUTION|>--- conflicted
+++ resolved
@@ -29,13 +29,7 @@
         self._lock = Lock()
         self.shot_collection = SQLShotCollection(parent_session=self)
         self.sequence_hierarchy = SQLSequenceHierarchy(parent_session=self)
-<<<<<<< HEAD
-        self.experiment_configs = SQLExperimentConfigCollection(
-            parent_session=self
-        )
-=======
         self.experiment_configs = SQLExperimentConfigCollection(parent_session=self)
->>>>>>> 697b3264
 
     def __enter__(self):
         with self._lock:
