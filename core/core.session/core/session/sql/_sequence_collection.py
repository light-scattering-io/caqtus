from __future__ import annotations

import datetime
import functools
from collections.abc import Callable, Mapping
from typing import TYPE_CHECKING, Generic, TypeVar, Optional

import attrs
import numpy as np
import sqlalchemy.orm
from returns.result import Result
from returns.result import Success, Failure
from sqlalchemy import func
from sqlalchemy import select

from core.device import DeviceConfigurationAttrs, DeviceName
from core.session.shot.timelane import AnalogTimeLane
from core.types.data import DataLabel, Data, is_data
from core.types.expression import Expression
from core.types.parameter import Parameter
from core.types.units import Quantity
from core.types.variable_name import DottedVariableName
from util import serialization
from util.serialization import JSON
from ._path_table import SQLSequencePath
from ._sequence_table import (
    SQLSequence,
    SQLIterationConfiguration,
    SQLTimelanes,
    SQLDeviceConfiguration,
    SQLSequenceParameters,
)
from ._shot_tables import SQLShot, SQLShotParameter, SQLShotArray, SQLStructuredShotData
from .._return_or_raise import unwrap
from ..parameter_namespace import ParameterNamespace
from ..path import PureSequencePath, BoundSequencePath
from ..path_hierarchy import PathNotFoundError, PathHasChildrenError
from ..sequence import Sequence, Shot
from ..sequence.iteration_configuration import (
    IterationConfiguration,
    StepsConfiguration,
)
from ..sequence.state import State
from ..sequence_collection import (
    PathIsSequenceError,
    PathIsNotSequenceError,
    InvalidStateTransitionError,
    SequenceNotEditableError,
    SequenceStats,
    ShotNotFoundError,
)
from ..sequence_collection import SequenceCollection
from ..shot import TimeLane, DigitalTimeLane, TimeLanes, CameraTimeLane

if TYPE_CHECKING:
    from ._experiment_session import SQLExperimentSession


@attrs.define
class SequenceSerializer:
    """Indicates how to serialize and deserialize sequence configurations."""

    iteration_serializer: Callable[[IterationConfiguration], serialization.JSON]
    iteration_constructor: Callable[[serialization.JSON], IterationConfiguration]
    time_lane_serializer: Callable[[TimeLane], serialization.JSON]
    time_lane_constructor: Callable[[serialization.JSON], TimeLane]


@functools.singledispatch
def default_iteration_configuration_serializer(
    iteration_configuration: IterationConfiguration,
) -> serialization.JSON:
    raise TypeError(
        f"Cannot serialize iteration configuration of type "
        f"{type(iteration_configuration)}"
    )


@default_iteration_configuration_serializer.register
def _(
    iteration_configuration: StepsConfiguration,
):
    content = serialization.converters["json"].unstructure(iteration_configuration)
    content["type"] = "steps"
    return content


def default_iteration_configuration_constructor(
    iteration_content: serialization.JSON,
) -> IterationConfiguration:
    iteration_type = iteration_content.pop("type")
    if iteration_type == "steps":
        return serialization.converters["json"].structure(
            iteration_content, StepsConfiguration
        )
    else:
        raise ValueError(f"Unknown iteration type {iteration_type}")


@functools.singledispatch
def default_time_lane_serializer(time_lane: TimeLane) -> serialization.JSON:
    error = TypeError(f"Cannot serialize time lane of type {type(time_lane)}")

    error.add_note(
        f"{default_time_lane_serializer} doesn't support saving this lane type."
    )
    error.add_note(
        "You need to provide a custom lane serializer to the experiment session maker."
    )
    raise error


@default_time_lane_serializer.register
def _(time_lane: DigitalTimeLane):
    content = serialization.converters["json"].unstructure(time_lane, DigitalTimeLane)
    content["type"] = "digital"
    return content


@default_time_lane_serializer.register
def _(time_lane: AnalogTimeLane):
    content = serialization.converters["json"].unstructure(time_lane, AnalogTimeLane)
    content["type"] = "analog"
    return content


@default_time_lane_serializer.register
def _(time_lane: CameraTimeLane):
    content = serialization.converters["json"].unstructure(time_lane, CameraTimeLane)
    content["type"] = "camera"
    return content


def default_time_lane_constructor(
    time_lane_content: serialization.JSON,
) -> TimeLane:
    time_lane_type = time_lane_content.pop("type")
    if time_lane_type == "digital":
        return serialization.converters["json"].structure(
            time_lane_content, DigitalTimeLane
        )
    elif time_lane_type == "analog":
        return serialization.converters["json"].structure(
            time_lane_content, AnalogTimeLane
        )
    elif time_lane_type == "camera":
        return serialization.converters["json"].structure(
            time_lane_content, CameraTimeLane
        )
    else:
        raise ValueError(f"Unknown time lane type {time_lane_type}")


default_sequence_serializer = SequenceSerializer(
    iteration_serializer=default_iteration_configuration_serializer,
    iteration_constructor=default_iteration_configuration_constructor,
    time_lane_serializer=default_time_lane_serializer,
    time_lane_constructor=default_time_lane_constructor,
)


@attrs.frozen
class SQLSequenceCollection(SequenceCollection):
    parent_session: "SQLExperimentSession"
    serializer: SequenceSerializer
    device_configuration_serializers: Mapping[str, DeviceConfigurationSerializer]

    def __getitem__(self, item: str) -> Sequence:
        return Sequence(BoundSequencePath(item, self.parent_session))

    def is_sequence(self, path: PureSequencePath) -> Result[bool, PathNotFoundError]:
        if path.is_root():
            return Success(False)
        return self._query_path_model(path).map(
            lambda path_model: bool(path_model.sequence)
        )

    def get_contained_sequences(self, path: PureSequencePath) -> list[PureSequencePath]:
        if unwrap(self.is_sequence(path)):
            return [path]

        path_hierarchy = self.parent_session.paths
        result = []
        for child in unwrap(path_hierarchy.get_children(path)):
            result += self.get_contained_sequences(child)
        return result

    def set_parameters(
        self, path: PureSequencePath, parameters: ParameterNamespace
    ) -> None:
        sequence = unwrap(self._query_sequence_model(path))
        if not sequence.state.is_editable():
            raise SequenceNotEditableError(path)

        if not isinstance(parameters, ParameterNamespace):
            raise TypeError(
                f"Invalid parameters type {type(parameters)}, "
                f"expected ParameterNamespace"
            )

        parameters_content = serialization.converters["json"].unstructure(
            parameters, ParameterNamespace
        )

        sequence.parameters.content = parameters_content

    def get_parameters(self, path: PureSequencePath) -> ParameterNamespace:
        sequence = unwrap(self._query_sequence_model(path))

        parameters_content = sequence.parameters.content

        return serialization.converters["json"].structure(
            parameters_content, ParameterNamespace
        )

    def get_iteration_configuration(
        self, sequence: PureSequencePath
    ) -> IterationConfiguration:
        sequence_model = unwrap(self._query_sequence_model(sequence))
        return self.serializer.iteration_constructor(
            sequence_model.iteration.content,
        )

    def set_iteration_configuration(
        self, sequence: Sequence, iteration_configuration: IterationConfiguration
    ) -> None:
        sequence_model = unwrap(self._query_sequence_model(sequence.path))
        if not sequence_model.state.is_editable():
            raise SequenceNotEditableError(sequence.path)
        iteration_content = self.serializer.iteration_serializer(
            iteration_configuration
        )
        sequence_model.iteration.content = iteration_content
        sequence_model.expected_number_of_shots = (
            iteration_configuration.expected_number_shots()
        )

    def create(
        self,
        path: PureSequencePath,
        parameters: ParameterNamespace,
        iteration_configuration: IterationConfiguration,
        time_lanes: TimeLanes,
    ) -> Sequence:
        self.parent_session.paths.create_path(path)
        if unwrap(self.is_sequence(path)):
            raise PathIsSequenceError(path)
        if unwrap(self.parent_session.paths.get_children(path)):
            raise PathHasChildrenError(path)

        iteration_content = self.serializer.iteration_serializer(
            iteration_configuration
        )
        parameters_content = serialization.converters["json"].unstructure(
            parameters, ParameterNamespace
        )

        new_sequence = SQLSequence(
            path=unwrap(self._query_path_model(path)),
            parameters=SQLSequenceParameters(content=parameters_content),
            iteration=SQLIterationConfiguration(content=iteration_content),
            time_lanes=SQLTimelanes(content=self.serialize_time_lanes(time_lanes)),
            state=State.DRAFT,
            device_configurations=[],
            start_time=None,
            stop_time=None,
            expected_number_of_shots=iteration_configuration.expected_number_shots(),
        )
        self._get_sql_session().add(new_sequence)
        return Sequence(path)

    def serialize_time_lanes(self, time_lanes: TimeLanes) -> serialization.JSON:
        return dict(
            step_names=serialization.converters["json"].unstructure(
                time_lanes.step_names, list[str]
            ),
            step_durations=serialization.converters["json"].unstructure(
                time_lanes.step_durations, list[Expression]
            ),
            lanes={
                lane: self.serializer.time_lane_serializer(time_lane)
                for lane, time_lane in time_lanes.lanes.items()
            },
        )

    def construct_time_lanes(self, time_lanes_content: serialization.JSON) -> TimeLanes:
        return TimeLanes(
            step_names=serialization.converters["json"].structure(
                time_lanes_content["step_names"], list[str]
            ),
            step_durations=serialization.converters["json"].structure(
                time_lanes_content["step_durations"], list[Expression]
            ),
            lanes={
                lane: self.serializer.time_lane_constructor(time_lane_content)
                for lane, time_lane_content in time_lanes_content["lanes"].items()
            },
        )

    def get_time_lanes(self, sequence_path: PureSequencePath) -> TimeLanes:
        sequence_model = unwrap(self._query_sequence_model(sequence_path))
        return self.construct_time_lanes(sequence_model.time_lanes.content)

    def set_time_lanes(
        self, sequence_path: PureSequencePath, time_lanes: TimeLanes
    ) -> None:
        sequence_model = unwrap(self._query_sequence_model(sequence_path))
        if not sequence_model.state.is_editable():
            raise SequenceNotEditableError(sequence_path)
        sequence_model.time_lanes.content = self.serialize_time_lanes(time_lanes)

    def get_state(
        self, path: PureSequencePath
    ) -> Result[State, PathNotFoundError | PathIsNotSequenceError]:
        result = self._query_sequence_model(path)
        return result.map(lambda sequence: sequence.state)

    def set_state(self, path: PureSequencePath, state: State) -> None:
        sequence = unwrap(self._query_sequence_model(path))
        if not State.is_transition_allowed(sequence.state, state):
            raise InvalidStateTransitionError(
                f"Sequence at {path} can't transition from {sequence.state} to {state}"
            )
        sequence.state = state
        if state == State.DRAFT:
            sequence.start_time = None
            sequence.stop_time = None
            delete_device_configurations = sqlalchemy.delete(
                SQLDeviceConfiguration
            ).where(SQLDeviceConfiguration.sequence == sequence)
            self._get_sql_session().execute(delete_device_configurations)

            delete_shots = sqlalchemy.delete(SQLShot).where(
                SQLShot.sequence == sequence
            )
            self._get_sql_session().execute(delete_shots)
        elif state == State.RUNNING:
            sequence.start_time = datetime.datetime.now(
                tz=datetime.timezone.utc
            ).replace(tzinfo=None)
        elif state in (State.INTERRUPTED, State.CRASHED, State.FINISHED):
            sequence.stop_time = datetime.datetime.now(
                tz=datetime.timezone.utc
            ).replace(tzinfo=None)

    def set_device_configurations(
        self,
        path: PureSequencePath,
        device_configurations: Mapping[DeviceName, DeviceConfigurationAttrs],
    ) -> None:
        sequence = unwrap(self._query_sequence_model(path))
        if sequence.state != State.PREPARING:
            raise SequenceNotEditableError(path)
        sql_device_configs = []
        for order, (name, device_configuration) in enumerate(
            device_configurations.items()
        ):
            type_name = type(device_configuration).__qualname__
            serializer = self.device_configuration_serializers[type_name]
            sql_device_configs.append(
                SQLDeviceConfiguration(
                    name=name,
                    device_type=type_name,
                    content=serializer.dumper(device_configuration),
                )
            )
        sequence.device_configurations = sql_device_configs

    def get_device_configurations(
        self, path: PureSequencePath
    ) -> dict[DeviceName, DeviceConfigurationAttrs]:
        device_configurations = {}
        sequence = unwrap(self._query_sequence_model(path))
        for device_configuration in sequence.device_configurations:
            serializer = self.device_configuration_serializers[
                device_configuration.device_type
            ]
            device_configurations[device_configuration.name] = serializer.loader(
                device_configuration.content
            )
        return device_configurations

    def get_stats(
        self, path: PureSequencePath
    ) -> Result[SequenceStats, PathNotFoundError | PathIsNotSequenceError]:
        result = self._query_sequence_model(path)

        def extract_stats(sequence: SQLSequence) -> SequenceStats:
            number_shot_query = select(func.count()).select_from(
                select(SQLShot).where(SQLShot.sequence == sequence).subquery()
            )
            number_shot_run = (
                self._get_sql_session().execute(number_shot_query).scalar_one()
            )
            return SequenceStats(
                state=sequence.state,
                start_time=(
                    sequence.start_time.replace(tzinfo=datetime.timezone.utc)
                    if sequence.start_time is not None
                    else None
                ),
                stop_time=(
                    sequence.stop_time.replace(tzinfo=datetime.timezone.utc)
                    if sequence.stop_time is not None
                    else None
                ),
                number_completed_shots=number_shot_run,
                expected_number_shots=sequence.expected_number_of_shots,
            )

        return result.map(extract_stats)

    def create_shot(
        self,
        path: PureSequencePath,
        shot_index: int,
        shot_parameters: Mapping[DottedVariableName, Parameter],
        shot_data: Mapping[DataLabel, Data],
        shot_start_time: datetime.datetime,
        shot_end_time: datetime.datetime,
    ) -> None:
        sequence = unwrap(self._query_sequence_model(path))
        if sequence.state != State.RUNNING:
            raise RuntimeError("Can't create shot in sequence that is not running")
        if shot_index < 0:
            raise ValueError("Shot index must be non-negative")
        if sequence.expected_number_of_shots is not None:
            if shot_index >= sequence.expected_number_of_shots:
                raise ValueError(
                    f"Shot index must be less than the expected number of shots "
                    f"({sequence.expected_number_of_shots})"
                )

        parameters = self.serialize_shot_parameters(shot_parameters)

        array_data, structured_data = self.serialize_data(shot_data)

        shot = SQLShot(
            sequence=sequence,
            index=shot_index,
            parameters=SQLShotParameter(content=parameters),
            array_data=array_data,
            structured_data=structured_data,
            start_time=shot_start_time.astimezone(datetime.timezone.utc).replace(
                tzinfo=None
            ),
            end_time=shot_end_time.astimezone(datetime.timezone.utc).replace(
                tzinfo=None
            ),
        )
        self._get_sql_session().add(shot)

    @staticmethod
    def serialize_data(
        data: Mapping[DataLabel, Data]
    ) -> tuple[list[SQLShotArray], list[SQLStructuredShotData]]:
        arrays = []
        structured_data = []
        for label, value in data.items():
            if not is_data(value):
                raise TypeError(f"Invalid data type for {label}: {type(value)}")
            if isinstance(value, np.ndarray):
                arrays.append(
                    SQLShotArray(
                        label=label,
                        dtype=str(value.dtype),
                        shape=value.shape,
                        bytes_=value.tobytes(),
                    )
                )
            else:
                structured_data.append(
                    SQLStructuredShotData(label=label, content=value)
                )
        return arrays, structured_data

    @staticmethod
    def serialize_shot_parameters(
        shot_parameters: Mapping[DottedVariableName, Parameter]
    ) -> dict[str, serialization.JSON]:
        return {
            str(variable_name): serialization.converters["json"].unstructure(
                parameter, Parameter
            )
            for variable_name, parameter in shot_parameters.items()
        }

    def get_shots(self, path: PureSequencePath) -> list[Shot]:
        sql_sequence = unwrap(self._query_sequence_model(path))
        sequence = Sequence(BoundSequencePath(path, self.parent_session))

        return [Shot(sequence, shot.index) for shot in sql_sequence.shots]

    def get_shot_parameters(
        self, path: PureSequencePath, shot_index: int
    ) -> Mapping[DottedVariableName, Parameter]:
        shot_model = unwrap(self._query_shot_model(path, shot_index))
        values = shot_model.parameters.content
        parameters = serialization.converters["json"].structure(
            values, dict[DottedVariableName, bool | int | float | Quantity]
        )
        return parameters

    def get_all_shot_data(
        self, path: PureSequencePath, shot_index: int
    ) -> dict[DataLabel, Data]:
        shot_model = unwrap(self._query_shot_model(path, shot_index))
        arrays = shot_model.array_data
        structured_data = shot_model.structured_data
        result = {}
        for array in arrays:
            result[array.label] = np.frombuffer(
                array.bytes_, dtype=array.dtype
            ).reshape(array.shape)
        for data in structured_data:
            result[data.label] = data.content
        return result

    def get_shot_data_by_label(
        self, path: PureSequencePath, shot_index: int, data_label: DataLabel
    ) -> Data:
        shot_model = unwrap(self._query_shot_model(path, shot_index))
        structure_query = select(SQLStructuredShotData).where(
            (SQLStructuredShotData.shot == shot_model)
            & (SQLStructuredShotData.label == data_label)
        )
        result = self._get_sql_session().execute(structure_query)
        if found := result.scalar():
            return found.content
        array_query = select(SQLShotArray).where(
            (SQLShotArray.shot == shot_model) & (SQLShotArray.label == data_label)
        )
        result = self._get_sql_session().execute(array_query)
        if found := result.scalar():
            return np.frombuffer(found.bytes_, dtype=found.dtype).reshape(found.shape)
        raise KeyError(f"Data <{data_label}> not found in shot {shot_index}")

<<<<<<< HEAD
    def update_start_and_end_time(
        self,
        path: PureSequencePath,
        start_time: Optional[datetime.datetime],
        end_time: Optional[datetime.datetime],
    ) -> None:
        sequence = unwrap(self._query_sequence_model(path))
        sequence.start_time = start_time.astimezone(datetime.timezone.utc).replace(
            tzinfo=None
        )
        sequence.stop_time = end_time.astimezone(datetime.timezone.utc).replace(
            tzinfo=None
        )
=======
    def get_shot_start_time(
        self, path: PureSequencePath, shot_index: int
    ) -> datetime.datetime:
        shot_model = unwrap(self._query_shot_model(path, shot_index))
        return shot_model.start_time.replace(tzinfo=datetime.timezone.utc)

    def get_shot_end_time(
        self, path: PureSequencePath, shot_index: int
    ) -> datetime.datetime:
        shot_model = unwrap(self._query_shot_model(path, shot_index))
        return shot_model.end_time.replace(tzinfo=datetime.timezone.utc)
>>>>>>> 6ae7eb74

    def _query_path_model(
        self, path: PureSequencePath
    ) -> Result[SQLSequencePath, PathNotFoundError]:
        stmt = select(SQLSequencePath).where(SQLSequencePath.path == str(path))
        result = self._get_sql_session().execute(stmt)
        if found := result.scalar():
            return Success(found)
        else:
            return Failure(PathNotFoundError(path))

    def _query_sequence_model(
        self, path: PureSequencePath
    ) -> Result[SQLSequence, PathNotFoundError | PathIsNotSequenceError]:
        path_result = self._query_path_model(path)
        match path_result:
            case Success(path_model):
                stmt = select(SQLSequence).where(SQLSequence.path == path_model)
                result = self._get_sql_session().execute(stmt)
                if found := result.scalar():
                    return Success(found)
                else:
                    return Failure(PathIsNotSequenceError(path))
            case Failure() as failure:
                return failure

    def _query_shot_model(
        self, path: PureSequencePath, shot_index: int
    ) -> Result[
        SQLShot, PathNotFoundError | PathIsNotSequenceError | ShotNotFoundError
    ]:
        sequence_model_result = self._query_sequence_model(path)
        match sequence_model_result:
            case Success(sequence_model):
                stmt = (
                    select(SQLShot)
                    .where(SQLShot.sequence == sequence_model)
                    .where(SQLShot.index == shot_index)
                )
                result = self._get_sql_session().execute(stmt)
                if found := result.scalar():
                    return Success(found)
                else:
                    return Failure(PathIsNotSequenceError(path))
            case Failure() as failure:
                return failure

    def _get_sql_session(self) -> sqlalchemy.orm.Session:
        # noinspection PyProtectedMember
        return self.parent_session._get_sql_session()


T = TypeVar("T", bound=DeviceConfigurationAttrs)


@attrs.define
class DeviceConfigurationSerializer(Generic[T]):
    """Indicates how to serialize and deserialize device configurations."""

    dumper: Callable[[T], JSON]
    loader: Callable[[JSON], T]<|MERGE_RESOLUTION|>--- conflicted
+++ resolved
@@ -535,7 +535,18 @@
             return np.frombuffer(found.bytes_, dtype=found.dtype).reshape(found.shape)
         raise KeyError(f"Data <{data_label}> not found in shot {shot_index}")
 
-<<<<<<< HEAD
+    def get_shot_start_time(
+        self, path: PureSequencePath, shot_index: int
+    ) -> datetime.datetime:
+        shot_model = unwrap(self._query_shot_model(path, shot_index))
+        return shot_model.start_time.replace(tzinfo=datetime.timezone.utc)
+
+    def get_shot_end_time(
+        self, path: PureSequencePath, shot_index: int
+    ) -> datetime.datetime:
+        shot_model = unwrap(self._query_shot_model(path, shot_index))
+        return shot_model.end_time.replace(tzinfo=datetime.timezone.utc)
+
     def update_start_and_end_time(
         self,
         path: PureSequencePath,
@@ -549,19 +560,6 @@
         sequence.stop_time = end_time.astimezone(datetime.timezone.utc).replace(
             tzinfo=None
         )
-=======
-    def get_shot_start_time(
-        self, path: PureSequencePath, shot_index: int
-    ) -> datetime.datetime:
-        shot_model = unwrap(self._query_shot_model(path, shot_index))
-        return shot_model.start_time.replace(tzinfo=datetime.timezone.utc)
-
-    def get_shot_end_time(
-        self, path: PureSequencePath, shot_index: int
-    ) -> datetime.datetime:
-        shot_model = unwrap(self._query_shot_model(path, shot_index))
-        return shot_model.end_time.replace(tzinfo=datetime.timezone.utc)
->>>>>>> 6ae7eb74
 
     def _query_path_model(
         self, path: PureSequencePath
