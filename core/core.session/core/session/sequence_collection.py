--- conflicted
+++ resolved
@@ -8,17 +8,11 @@
 import attrs
 from returns.result import Result
 
-<<<<<<< HEAD
 from core.device import DeviceName, DeviceConfigurationAttrs
 from core.types.data import DataLabel, Data
 from core.types.parameter import Parameter
 from core.types.variable_name import DottedVariableName
 from .parameter_namespace import ParameterNamespace
-=======
-from core.types.data import DataLabel, Data
-from core.types.parameter import Parameter
-from core.types.variable_name import DottedVariableName
->>>>>>> 6ae7eb74
 from .path import PureSequencePath
 from .path_hierarchy import PathError, PathNotFoundError
 from .sequence import Sequence, Shot
@@ -186,29 +180,6 @@
         raise NotImplementedError
 
     @abc.abstractmethod
-<<<<<<< HEAD
-=======
-    def set_device_configuration_uuids(
-        self, path: PureSequencePath, device_configuration_uuids: Set[uuid.UUID]
-    ) -> None:
-        raise NotImplementedError
-
-    @abc.abstractmethod
-    def get_device_configuration_uuids(self, path: PureSequencePath) -> set[uuid.UUID]:
-        raise NotImplementedError
-
-    @abc.abstractmethod
-    def set_constant_table_uuids(
-        self, path: PureSequencePath, constant_table_uuids: Set[uuid.UUID]
-    ) -> None:
-        raise NotImplementedError
-
-    @abc.abstractmethod
-    def get_constant_table_uuids(self, path: PureSequencePath) -> set[uuid.UUID]:
-        raise NotImplementedError
-
-    @abc.abstractmethod
->>>>>>> 6ae7eb74
     def get_stats(
         self, path: PureSequencePath
     ) -> Result[SequenceStats, PathNotFoundError | PathIsNotSequenceError]:
@@ -253,7 +224,18 @@
         raise NotImplementedError
 
     @abc.abstractmethod
-<<<<<<< HEAD
+    def get_shot_start_time(
+        self, path: PureSequencePath, shot_index: int
+    ) -> datetime.datetime:
+        raise NotImplementedError
+
+    @abc.abstractmethod
+    def get_shot_end_time(
+        self, path: PureSequencePath, shot_index: int
+    ) -> datetime.datetime:
+        raise NotImplementedError
+
+    @abc.abstractmethod
     def update_start_and_end_time(
         self,
         path: PureSequencePath,
@@ -266,17 +248,6 @@
         It should not be used to record the start and end time of a sequence during normal operation.
         """
 
-=======
-    def get_shot_start_time(
-        self, path: PureSequencePath, shot_index: int
-    ) -> datetime.datetime:
-        raise NotImplementedError
-
-    @abc.abstractmethod
-    def get_shot_end_time(
-        self, path: PureSequencePath, shot_index: int
-    ) -> datetime.datetime:
->>>>>>> 6ae7eb74
         raise NotImplementedError
 
 
