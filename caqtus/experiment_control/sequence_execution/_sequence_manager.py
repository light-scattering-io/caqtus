--- conflicted
+++ resolved
@@ -91,13 +91,9 @@
         shot_runner_factory=shot_runner_factory,
         shot_compiler_factory=shot_compiler_factory,
     )
-<<<<<<< HEAD
     if not isinstance(sequence_manager.sequence_iteration, StepsConfiguration):
         raise NotImplementedError("Only steps iteration is supported at the moment.")
     initial_context = StepContext(sequence_manager.sequence_parameter_values)
-=======
-    initial_context = StepContext(sequence_manager.sequence_parameters.evaluate())
->>>>>>> 59d169c0
     async with sequence_manager.run_sequence() as shot_scheduler:
         await execute_steps(
             sequence_manager.sequence_iteration, initial_context, shot_scheduler
